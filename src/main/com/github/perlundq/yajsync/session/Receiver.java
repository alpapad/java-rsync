--- conflicted
+++ resolved
@@ -278,34 +278,18 @@
                 sendEmptyFilterRules();
             }
 
-<<<<<<< HEAD
-            if (_isPreserveUser && !_isNumericIds &&
-                _fileSelection == FileSelection.RECURSE)
-            {
-                _uidUserMap.put(User.root().uid(), User.root());
-=======
-            if (_fileSelection == FileSelection.RECURSE) {
+            if (!_isNumericIds && _fileSelection == FileSelection.RECURSE) {
                 if (_isPreserveUser) {
                     _uidUserMap.put(User.root().id(), User.root());
                 }
-
                 if (_isPreserveGroup) {
                     _gidGroupMap.put(Group.root().id(), Group.root());
                 }
->>>>>>> 35990062
             }
 
             List<FileInfoStub> stubs = new LinkedList<>();
             _ioError |= receiveFileMetaDataInto(stubs);
 
-<<<<<<< HEAD
-            if (_isPreserveUser && !_isNumericIds &&
-                _fileSelection != FileSelection.RECURSE)
-            {
-                Map<Integer, User> uidUserMap = receiveUserList();
-                uidUserMap.put(User.root().uid(), User.root());
-                addUserNameToStubs(uidUserMap, stubs);
-=======
             if (!_isNumericIds && _fileSelection != FileSelection.RECURSE) {
                 if (_isPreserveUser) {
                     Map<Integer, User> uidUserMap = receiveUserList();
@@ -317,7 +301,6 @@
                     gidGroupMap.put(Group.root().id(), Group.root());
                     addGroupNameToStubs(gidGroupMap, stubs);
                 }
->>>>>>> 35990062
             }
 
             if (stubs.size() == 0 && _isExitEarlyIfEmptyList) {
@@ -939,58 +922,41 @@
                 // FIXME: side effect of chown in Linux is that set user/group
                 // id bit are cleared.
                 FileOps.setOwner(path, targetAttrs.user(),
-<<<<<<< HEAD
                                  LinkOption.NOFOLLOW_LINKS);
             } else if ((_isNumericIds || targetAttrs.user().name().isEmpty()) &&
-                       curAttrs.user().uid() != targetAttrs.user().uid()) {
+                       curAttrs.user().id() != targetAttrs.user().id()) {
                 if (_log.isLoggable(Level.FINE)) {
                     _log.fine(String.format(
                             "updating uid %d -> %d on %s",
-                            curAttrs.user().uid(), targetAttrs.user().uid(),
-=======
-                        LinkOption.NOFOLLOW_LINKS);
-            } else if ((_isNumericIds || targetAttrs.user().name().isEmpty())
-                    && curAttrs.user().id() != targetAttrs.user().id()) {
-                if (_log.isLoggable(Level.FINE)) {
-                    _log.fine(String.format("updating uid %d -> %d on %s",
                             curAttrs.user().id(), targetAttrs.user().id(),
->>>>>>> 35990062
                             path));
                 }
                 // NOTE: side effect of chown in Linux is that set user/group id
                 // bit might be cleared.
-<<<<<<< HEAD
-                FileOps.setUserId(path, targetAttrs.user().uid(),
+                FileOps.setUserId(path, targetAttrs.user().id(),
                                   LinkOption.NOFOLLOW_LINKS);
-=======
-                FileOps.setUserId(path, targetAttrs.user().id(),
-                        LinkOption.NOFOLLOW_LINKS);
             }
         }
         if (_isPreserveGroup) {
-            if (!_isNumericIds && !targetAttrs.group().name().isEmpty()
-                    && !curAttrs.group().name()
-                    .equals(targetAttrs.group().name())) {
+            if (!_isNumericIds && !targetAttrs.group().name().isEmpty() &&
+                !curAttrs.group().name().equals(targetAttrs.group().name()))
+            {
                 if (_log.isLoggable(Level.FINE)) {
                     _log.fine(String.format("updating group %s -> %s on %s",
-                            curAttrs.group(), targetAttrs.group(), path));
-                }
-                // FIXME: side effect of chown in Linux is that set user/group
-                // id bit are cleared.
+                                            curAttrs.group(),
+                                            targetAttrs.group(), path));
+                }
                 FileOps.setGroup(path, targetAttrs.group(),
-                        LinkOption.NOFOLLOW_LINKS);
-            } else if ((_isNumericIds || targetAttrs.group().name().isEmpty())
-                    && curAttrs.group().id() != targetAttrs.group().id()) {
+                                 LinkOption.NOFOLLOW_LINKS);
+            } else if ((_isNumericIds || targetAttrs.group().name().isEmpty()) &&
+                       curAttrs.group().id() != targetAttrs.group().id()) {
                 if (_log.isLoggable(Level.FINE)) {
                     _log.fine(String.format("updating gid %d -> %d on %s",
-                            curAttrs.group().id(), targetAttrs.group().id(),
-                            path));
-                }
-                // NOTE: side effect of chown in Linux is that set user/group id
-                // bit might be cleared.
+                                            curAttrs.group().id(),
+                                            targetAttrs.group().id(), path));
+                }
                 FileOps.setGroupId(path, targetAttrs.group().id(),
                         LinkOption.NOFOLLOW_LINKS);
->>>>>>> 35990062
             }
         }
     }
@@ -1366,11 +1332,7 @@
                 group = receiveGroup();
                 _gidGroupMap.put(group.id(), group);
             } else if (_fileSelection == FileSelection.RECURSE) {
-                // && !isReceiveUsername where isReceiveUserName is only true
-                // once for every new mapping, old ones have been sent
-                // previously
                 int gid = receiveGroupId();
-                // Note: _uidUserMap contains a predefined mapping for root
                 group = _gidGroupMap.get(gid);
                 if (group == null) {
                     group = new Group("", gid);

/*
 * Rsync server -> client session creation
 *
 * Copyright (C) 1996-2011 by Andrew Tridgell, Wayne Davison, and others
 * Copyright (C) 2013-2015 Per Lundqvist
 *
 * This program is free software: you can redistribute it and/or modify
 * it under the terms of the GNU General Public License as published by
 * the Free Software Foundation, either version 3 of the License, or
 * (at your option) any later version.
 *
 * This program is distributed in the hope that it will be useful,
 * but WITHOUT ANY WARRANTY; without even the implied warranty of
 * MERCHANTABILITY or FITNESS FOR A PARTICULAR PURPOSE.  See the
 * GNU General Public License for more details.
 *
 * You should have received a copy of the GNU General Public License
 * along with this program.  If not, see <http://www.gnu.org/licenses/>.
 */
package com.github.perlundq.yajsync;

import java.nio.channels.ReadableByteChannel;
import java.nio.channels.WritableByteChannel;
import java.nio.charset.Charset;
import java.nio.charset.UnsupportedCharsetException;
import java.util.concurrent.ExecutorService;

import com.github.perlundq.yajsync.session.Generator;
import com.github.perlundq.yajsync.session.Modules;
import com.github.perlundq.yajsync.session.Receiver;
import com.github.perlundq.yajsync.session.RsyncException;
import com.github.perlundq.yajsync.session.RsyncTaskExecutor;
import com.github.perlundq.yajsync.session.Sender;
import com.github.perlundq.yajsync.session.ServerSessionConfig;
import com.github.perlundq.yajsync.session.SessionStatus;
import com.github.perlundq.yajsync.text.Text;
import com.github.perlundq.yajsync.util.Util;


public class RsyncServer
{
    public static final int DEFAULT_LISTEN_PORT = 873;

    public static class Builder
    {
        private boolean _isDeferWrite;
        private Charset _charset = Charset.forName(Text.UTF8_NAME);
        private ExecutorService _executorService;

        public Builder isDeferWrite(boolean isDeferWrite)
        {
            _isDeferWrite = isDeferWrite;
            return this;
        }

        /**
         *
         * @throws UnsupportedCharsetException if charset is not supported
         */
        public Builder charset(Charset charset)
        {
            assert charset != null;
            Util.validateCharset(charset);
            _charset = charset;
            return this;
        }

        public RsyncServer build(ExecutorService executorService)
        {
            assert executorService != null;
            _executorService = executorService;
            return new RsyncServer(this);
        }
    }

    private final boolean _isDeferWrite;
    private final Charset _charset;
    private final RsyncTaskExecutor _rsyncTaskExecutor;

    private RsyncServer(Builder builder)
    {
        _isDeferWrite = builder._isDeferWrite;
        _charset = builder._charset;
        _rsyncTaskExecutor = new RsyncTaskExecutor(builder._executorService);
    }

    public boolean serve(Modules modules,
                         ReadableByteChannel in,
                         WritableByteChannel out,
                         boolean isChannelsInterruptible)
        throws RsyncException, InterruptedException
    {
        assert modules != null;
        assert in != null;
        assert out != null;
        ServerSessionConfig cfg = ServerSessionConfig.handshake(_charset,       // throws IllegalArgumentException if _charset is not supported
                                                                in,
                                                                out,
                                                                modules);
        if (cfg.status() == SessionStatus.ERROR) {
            return false;
        } else if (cfg.status() == SessionStatus.EXIT) {
            return true;
        }

        if (cfg.isSender()) {
            Sender sender = Sender.Builder.newServer(in, out,
                    cfg.sourceFiles(),
                    cfg.checksumSeed()).
                    charset(cfg.charset()).
                    fileSelection(cfg.fileSelection()).
                    isPreserveUser(cfg.isPreserveUser()).
<<<<<<< HEAD
                    isNumericIds(cfg.isNumericIds()).
=======
                    isPreserveGroup(cfg.isPreserveGroup()).
>>>>>>> 35990062
                    isInterruptible(isChannelsInterruptible).
                    isSafeFileList(cfg.isSafeFileList()).build();
            return _rsyncTaskExecutor.exec(sender);
        } else {
            Generator generator = new Generator.Builder(out,
                    cfg.checksumSeed()).
                    charset(cfg.charset()).
                    fileSelection(cfg.fileSelection()).
                    isPreservePermissions(cfg.isPreservePermissions()).
                    isPreserveTimes(cfg.isPreserveTimes()).
                    isPreserveUser(cfg.isPreserveUser()).
<<<<<<< HEAD
                    isNumericIds(cfg.isNumericIds()).
=======
                    isPreserveGroup(cfg.isPreserveGroup()).
>>>>>>> 35990062
                    isIgnoreTimes(cfg.isIgnoreTimes()).
                    isAlwaysItemize(cfg.verbosity() > 1).
                    isInterruptible(isChannelsInterruptible).build();
            Receiver receiver = Receiver.Builder.newServer(generator,
                    in,
                    cfg.getReceiverDestination().toString()).
                    isDeferWrite(_isDeferWrite).
                    isSafeFileList(cfg.isSafeFileList()).build();
            return _rsyncTaskExecutor.exec(generator, receiver);
        }
    }
}<|MERGE_RESOLUTION|>--- conflicted
+++ resolved
@@ -110,11 +110,8 @@
                     charset(cfg.charset()).
                     fileSelection(cfg.fileSelection()).
                     isPreserveUser(cfg.isPreserveUser()).
-<<<<<<< HEAD
+                    isPreserveGroup(cfg.isPreserveGroup()).
                     isNumericIds(cfg.isNumericIds()).
-=======
-                    isPreserveGroup(cfg.isPreserveGroup()).
->>>>>>> 35990062
                     isInterruptible(isChannelsInterruptible).
                     isSafeFileList(cfg.isSafeFileList()).build();
             return _rsyncTaskExecutor.exec(sender);
@@ -126,11 +123,8 @@
                     isPreservePermissions(cfg.isPreservePermissions()).
                     isPreserveTimes(cfg.isPreserveTimes()).
                     isPreserveUser(cfg.isPreserveUser()).
-<<<<<<< HEAD
+                    isPreserveGroup(cfg.isPreserveGroup()).
                     isNumericIds(cfg.isNumericIds()).
-=======
-                    isPreserveGroup(cfg.isPreserveGroup()).
->>>>>>> 35990062
                     isIgnoreTimes(cfg.isIgnoreTimes()).
                     isAlwaysItemize(cfg.verbosity() > 1).
                     isInterruptible(isChannelsInterruptible).build();
